import json
import logging
import logging.config
import os
import sys
import time
from collections.abc import Callable
from functools import wraps
from pathlib import Path
<<<<<<< HEAD
from typing import Optional, ParamSpec, TypeVar
=======
from typing import ParamSpec, TypeVar
>>>>>>> e4402ad0

if sys.version_info >= (3, 10):
    from typing import ParamSpec
else:
    from typing_extensions import ParamSpec

# Used for callable types
T = TypeVar("T")
P = ParamSpec("P")


def setup_logging(
<<<<<<< HEAD
    *,
    logger_name: str = "opera_tropo",
    debug: bool = False,
    filename: Optional[str] = None,
):
    """Set up logging configuration for the application.

    This function loads a JSON-based logging configuration and adjusts the
    logging settings based on the provided parameters. It allows enabling
    debug mode and setting a log file for persistent logging.

    Parameters
    ----------
    logger_name : str, optional
        Name of the logger to configure (default is "opera_tropo").
    debug : bool, optional
        If True, sets the logging level to DEBUG (default is False).
    filename : str, optional
        Path to a log file. If provided, logs will be written to this file.

    Raises
    ------
    FileNotFoundError
        If the logging configuration file (`log-config.json`) is missing.
    KeyError
        If expected keys are missing in the configuration dictionary.

    """
=======
    *, logger_name: str = "opera_tropo", debug: bool = False, filename: str = None
):
>>>>>>> e4402ad0
    config_file = Path(__file__).parent / "log-config.json"

    with open(config_file) as f_in:
        config = json.load(f_in)

    if logger_name not in config["loggers"]:
        config["loggers"][logger_name] = {"level": "INFO", "handlers": ["stderr"]}

    if debug:
        config["loggers"][logger_name]["level"] = "DEBUG"
        config["handlers"]["stderr"]["level"] = "DEBUG"
        config["handlers"]["file"]["level"] = "DEBUG"

    if filename:
        if "file" not in config["loggers"][logger_name]["handlers"]:
            config["loggers"][logger_name]["handlers"].append("file")
        config["handlers"]["file"]["filename"] = os.fspath(filename)
        Path(filename).parent.mkdir(parents=True, exist_ok=True)

    if "filename" not in config["handlers"]["file"]:
        config["handlers"].pop("file", None)

    logging.config.dictConfig(config)


def log_runtime(f: Callable[P, T]) -> Callable[P, T]:
    # f: Callable[P, T]) -> Callable[P, T]:
    """Decorate a function to time how long it takes to run.

    Usage
    -----
    @log_runtime
    def test_func():
        return 2 + 4
    """
    logger = logging.getLogger(__name__)

    @wraps(f)
    def wrapper(*args: P.args, **kwargs: P.kwargs):
        t1 = time.time()

        result = f(*args, **kwargs)

        t2 = time.time()
        elapsed_seconds = t2 - t1
        elapsed_minutes = elapsed_seconds / 60.0

        time_string = (
            f"Total elapsed time for {f.__module__}.{f.__name__}: "
            f"{elapsed_minutes:.2f} minutes ({elapsed_seconds:.2f} seconds)"
<<<<<<< HEAD
        ) 
=======
        )
>>>>>>> e4402ad0

        logger.debug(time_string)

        return result

    return wrapper<|MERGE_RESOLUTION|>--- conflicted
+++ resolved
@@ -5,13 +5,7 @@
 import sys
 import time
 from collections.abc import Callable
-from functools import wraps
-from pathlib import Path
-<<<<<<< HEAD
-from typing import Optional, ParamSpec, TypeVar
-=======
-from typing import ParamSpec, TypeVar
->>>>>>> e4402ad0
+from typing import (TypeVar, ParamSpec)
 
 if sys.version_info >= (3, 10):
     from typing import ParamSpec
@@ -23,40 +17,7 @@
 P = ParamSpec("P")
 
 
-def setup_logging(
-<<<<<<< HEAD
-    *,
-    logger_name: str = "opera_tropo",
-    debug: bool = False,
-    filename: Optional[str] = None,
-):
-    """Set up logging configuration for the application.
-
-    This function loads a JSON-based logging configuration and adjusts the
-    logging settings based on the provided parameters. It allows enabling
-    debug mode and setting a log file for persistent logging.
-
-    Parameters
-    ----------
-    logger_name : str, optional
-        Name of the logger to configure (default is "opera_tropo").
-    debug : bool, optional
-        If True, sets the logging level to DEBUG (default is False).
-    filename : str, optional
-        Path to a log file. If provided, logs will be written to this file.
-
-    Raises
-    ------
-    FileNotFoundError
-        If the logging configuration file (`log-config.json`) is missing.
-    KeyError
-        If expected keys are missing in the configuration dictionary.
-
-    """
-=======
-    *, logger_name: str = "opera_tropo", debug: bool = False, filename: str = None
-):
->>>>>>> e4402ad0
+def setup_logging(*, logger_name: str = "opera_tropo", debug: bool = False, filename: str = None):
     config_file = Path(__file__).parent / "log-config.json"
 
     with open(config_file) as f_in:
@@ -107,11 +68,7 @@
         time_string = (
             f"Total elapsed time for {f.__module__}.{f.__name__}: "
             f"{elapsed_minutes:.2f} minutes ({elapsed_seconds:.2f} seconds)"
-<<<<<<< HEAD
-        ) 
-=======
-        )
->>>>>>> e4402ad0
+        )   
 
         logger.debug(time_string)
 
